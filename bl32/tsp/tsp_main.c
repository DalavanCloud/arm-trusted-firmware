/*
 * Copyright (c) 2013-2014, ARM Limited and Contributors. All rights reserved.
 *
 * Redistribution and use in source and binary forms, with or without
 * modification, are permitted provided that the following conditions are met:
 *
 * Redistributions of source code must retain the above copyright notice, this
 * list of conditions and the following disclaimer.
 *
 * Redistributions in binary form must reproduce the above copyright notice,
 * this list of conditions and the following disclaimer in the documentation
 * and/or other materials provided with the distribution.
 *
 * Neither the name of ARM nor the names of its contributors may be used
 * to endorse or promote products derived from this software without specific
 * prior written permission.
 *
 * THIS SOFTWARE IS PROVIDED BY THE COPYRIGHT HOLDERS AND CONTRIBUTORS "AS IS"
 * AND ANY EXPRESS OR IMPLIED WARRANTIES, INCLUDING, BUT NOT LIMITED TO, THE
 * IMPLIED WARRANTIES OF MERCHANTABILITY AND FITNESS FOR A PARTICULAR PURPOSE
 * ARE DISCLAIMED. IN NO EVENT SHALL THE COPYRIGHT HOLDER OR CONTRIBUTORS BE
 * LIABLE FOR ANY DIRECT, INDIRECT, INCIDENTAL, SPECIAL, EXEMPLARY, OR
 * CONSEQUENTIAL DAMAGES (INCLUDING, BUT NOT LIMITED TO, PROCUREMENT OF
 * SUBSTITUTE GOODS OR SERVICES; LOSS OF USE, DATA, OR PROFITS; OR BUSINESS
 * INTERRUPTION) HOWEVER CAUSED AND ON ANY THEORY OF LIABILITY, WHETHER IN
 * CONTRACT, STRICT LIABILITY, OR TORT (INCLUDING NEGLIGENCE OR OTHERWISE)
 * ARISING IN ANY WAY OUT OF THE USE OF THIS SOFTWARE, EVEN IF ADVISED OF THE
 * POSSIBILITY OF SUCH DAMAGE.
 */

#include <arch_helpers.h>
#include <bl_common.h>
#include <bl32.h>
#include <debug.h>
#include <platform.h>
#include <spinlock.h>
#include <stdio.h>
#include <tsp.h>

/*******************************************************************************
 * Declarations of linker defined symbols which will help us find the layout
 * of trusted SRAM
 ******************************************************************************/
extern unsigned long __RO_START__;
extern unsigned long __COHERENT_RAM_END__;

/*******************************************************************************
 * Lock to control access to the console
 ******************************************************************************/
spinlock_t console_lock;

/*******************************************************************************
 * Per cpu data structure to populate parameters for an SMC in C code and use
 * a pointer to this structure in assembler code to populate x0-x7
 ******************************************************************************/
static tsp_args_t tsp_smc_args[PLATFORM_CORE_COUNT];

/*******************************************************************************
 * Per cpu data structure to keep track of TSP activity
 ******************************************************************************/
work_statistics_t tsp_stats[PLATFORM_CORE_COUNT];

<<<<<<< HEAD
/*******************************************************************************
 * Single reference to the various entry points exported by the test secure
 * payload.  A single copy should suffice for all cpus as they are not expected
 * to change.
 ******************************************************************************/
static const entry_info_t tsp_entry_info = {
	tsp_std_smc_entry,
	tsp_fast_smc_entry,
	tsp_cpu_on_entry,
	tsp_cpu_off_entry,
	tsp_cpu_resume_entry,
	tsp_cpu_suspend_entry,
	tsp_fiq_entry,
};


/*******************************************************************************
 * The BL32 memory footprint starts with an RO sections and ends
 * with a section for coherent RAM. Use it to find the memory size
 ******************************************************************************/
#define BL32_TOTAL_BASE (unsigned long)(&__RO_START__)

#define BL32_TOTAL_LIMIT (unsigned long)(&__COHERENT_RAM_END__)

=======
>>>>>>> f69aa6b2
static tsp_args_t *set_smc_args(uint64_t arg0,
			     uint64_t arg1,
			     uint64_t arg2,
			     uint64_t arg3,
			     uint64_t arg4,
			     uint64_t arg5,
			     uint64_t arg6,
			     uint64_t arg7)
{
	uint64_t mpidr = read_mpidr();
	uint32_t linear_id;
	tsp_args_t *pcpu_smc_args;

	/*
	 * Return to Secure Monitor by raising an SMC. The results of the
	 * service are passed as an arguments to the SMC
	 */
	linear_id = platform_get_core_pos(mpidr);
	pcpu_smc_args = &tsp_smc_args[linear_id];
	write_sp_arg(pcpu_smc_args, TSP_ARG0, arg0);
	write_sp_arg(pcpu_smc_args, TSP_ARG1, arg1);
	write_sp_arg(pcpu_smc_args, TSP_ARG2, arg2);
	write_sp_arg(pcpu_smc_args, TSP_ARG3, arg3);
	write_sp_arg(pcpu_smc_args, TSP_ARG4, arg4);
	write_sp_arg(pcpu_smc_args, TSP_ARG5, arg5);
	write_sp_arg(pcpu_smc_args, TSP_ARG6, arg6);
	write_sp_arg(pcpu_smc_args, TSP_ARG7, arg7);

	return pcpu_smc_args;
}

/*******************************************************************************
 * TSP main entry point where it gets the opportunity to initialize its secure
 * state/applications. Once the state is initialized, it must return to the
 * SPD with a pointer to the 'tsp_vector_table' jump table.
 ******************************************************************************/
uint64_t tsp_main(void)
{
	uint64_t mpidr = read_mpidr();
	uint32_t linear_id = platform_get_core_pos(mpidr);

	/* Initialize the platform */
	bl32_platform_setup();

	/* Initialize secure/applications state here */
	tsp_generic_timer_start();

	/* Update this cpu's statistics */
	tsp_stats[linear_id].smc_count++;
	tsp_stats[linear_id].eret_count++;
	tsp_stats[linear_id].cpu_on_count++;

	spin_lock(&console_lock);
	printf("TSP %s\n\r", build_message);
	INFO("Total memory base : 0x%x\n", (unsigned long)BL32_TOTAL_BASE);
	INFO("Total memory size : 0x%x bytes\n",
			 (unsigned long)(BL32_TOTAL_LIMIT - BL32_TOTAL_BASE));
	INFO("cpu 0x%x: %d smcs, %d erets %d cpu on requests\n", mpidr,
	     tsp_stats[linear_id].smc_count,
	     tsp_stats[linear_id].eret_count,
	     tsp_stats[linear_id].cpu_on_count);
	spin_unlock(&console_lock);

	return (uint64_t) &tsp_vector_table;
}

/*******************************************************************************
 * This function performs any remaining book keeping in the test secure payload
 * after this cpu's architectural state has been setup in response to an earlier
 * psci cpu_on request.
 ******************************************************************************/
tsp_args_t *tsp_cpu_on_main(void)
{
	uint64_t mpidr = read_mpidr();
	uint32_t linear_id = platform_get_core_pos(mpidr);

	/* Initialize secure/applications state here */
	tsp_generic_timer_start();

	/* Update this cpu's statistics */
	tsp_stats[linear_id].smc_count++;
	tsp_stats[linear_id].eret_count++;
	tsp_stats[linear_id].cpu_on_count++;

	spin_lock(&console_lock);
	printf("SP: cpu 0x%x turned on\n\r", mpidr);
	INFO("cpu 0x%x: %d smcs, %d erets %d cpu on requests\n", mpidr,
	     tsp_stats[linear_id].smc_count,
	     tsp_stats[linear_id].eret_count,
	     tsp_stats[linear_id].cpu_on_count);
	spin_unlock(&console_lock);

	/* Indicate to the SPD that we have completed turned ourselves on */
	return set_smc_args(TSP_ON_DONE, 0, 0, 0, 0, 0, 0, 0);
}

/*******************************************************************************
 * This function performs any remaining book keeping in the test secure payload
 * before this cpu is turned off in response to a psci cpu_off request.
 ******************************************************************************/
tsp_args_t *tsp_cpu_off_main(uint64_t arg0,
			   uint64_t arg1,
			   uint64_t arg2,
			   uint64_t arg3,
			   uint64_t arg4,
			   uint64_t arg5,
			   uint64_t arg6,
			   uint64_t arg7)
{
	uint64_t mpidr = read_mpidr();
	uint32_t linear_id = platform_get_core_pos(mpidr);

	/*
	 * This cpu is being turned off, so disable the timer to prevent the
	 * secure timer interrupt from interfering with power down. A pending
	 * interrupt will be lost but we do not care as we are turning off.
	 */
	tsp_generic_timer_stop();

	/* Update this cpu's statistics */
	tsp_stats[linear_id].smc_count++;
	tsp_stats[linear_id].eret_count++;
	tsp_stats[linear_id].cpu_off_count++;

	spin_lock(&console_lock);
	printf("SP: cpu 0x%x off request\n\r", mpidr);
	INFO("cpu 0x%x: %d smcs, %d erets %d cpu off requests\n", mpidr,
	     tsp_stats[linear_id].smc_count,
	     tsp_stats[linear_id].eret_count,
	     tsp_stats[linear_id].cpu_off_count);
	spin_unlock(&console_lock);


	/* Indicate to the SPD that we have completed this request */
	return set_smc_args(TSP_OFF_DONE, 0, 0, 0, 0, 0, 0, 0);
}

/*******************************************************************************
 * This function performs any book keeping in the test secure payload before
 * this cpu's architectural state is saved in response to an earlier psci
 * cpu_suspend request.
 ******************************************************************************/
tsp_args_t *tsp_cpu_suspend_main(uint64_t power_state,
			       uint64_t arg1,
			       uint64_t arg2,
			       uint64_t arg3,
			       uint64_t arg4,
			       uint64_t arg5,
			       uint64_t arg6,
			       uint64_t arg7)
{
	uint64_t mpidr = read_mpidr();
	uint32_t linear_id = platform_get_core_pos(mpidr);

	/*
	 * Save the time context and disable it to prevent the secure timer
	 * interrupt from interfering with wakeup from the suspend state.
	 */
	tsp_generic_timer_save();
	tsp_generic_timer_stop();

	/* Update this cpu's statistics */
	tsp_stats[linear_id].smc_count++;
	tsp_stats[linear_id].eret_count++;
	tsp_stats[linear_id].cpu_suspend_count++;

	spin_lock(&console_lock);
	printf("SP: cpu 0x%x suspend request. power state: 0x%x\n\r",
	       mpidr, power_state);
	INFO("cpu 0x%x: %d smcs, %d erets %d cpu suspend requests\n", mpidr,
	     tsp_stats[linear_id].smc_count,
	     tsp_stats[linear_id].eret_count,
	     tsp_stats[linear_id].cpu_suspend_count);
	spin_unlock(&console_lock);

	/* Indicate to the SPD that we have completed this request */
	return set_smc_args(TSP_SUSPEND_DONE, 0, 0, 0, 0, 0, 0, 0);
}

/*******************************************************************************
 * This function performs any book keeping in the test secure payload after this
 * cpu's architectural state has been restored after wakeup from an earlier psci
 * cpu_suspend request.
 ******************************************************************************/
tsp_args_t *tsp_cpu_resume_main(uint64_t suspend_level,
			      uint64_t arg1,
			      uint64_t arg2,
			      uint64_t arg3,
			      uint64_t arg4,
			      uint64_t arg5,
			      uint64_t arg6,
			      uint64_t arg7)
{
	uint64_t mpidr = read_mpidr();
	uint32_t linear_id = platform_get_core_pos(mpidr);

	/* Restore the generic timer context */
	tsp_generic_timer_restore();

	/* Update this cpu's statistics */
	tsp_stats[linear_id].smc_count++;
	tsp_stats[linear_id].eret_count++;
	tsp_stats[linear_id].cpu_resume_count++;

	spin_lock(&console_lock);
	printf("SP: cpu 0x%x resumed. suspend level %d \n\r",
	       mpidr, suspend_level);
	INFO("cpu 0x%x: %d smcs, %d erets %d cpu suspend requests\n", mpidr,
	     tsp_stats[linear_id].smc_count,
	     tsp_stats[linear_id].eret_count,
	     tsp_stats[linear_id].cpu_suspend_count);
	spin_unlock(&console_lock);

	/* Indicate to the SPD that we have completed this request */
	return set_smc_args(TSP_RESUME_DONE, 0, 0, 0, 0, 0, 0, 0);
}

/*******************************************************************************
 * TSP fast smc handler. The secure monitor jumps to this function by
 * doing the ERET after populating X0-X7 registers. The arguments are received
 * in the function arguments in order. Once the service is rendered, this
 * function returns to Secure Monitor by raising SMC.
 ******************************************************************************/
tsp_args_t *tsp_smc_handler(uint64_t func,
			       uint64_t arg1,
			       uint64_t arg2,
			       uint64_t arg3,
			       uint64_t arg4,
			       uint64_t arg5,
			       uint64_t arg6,
			       uint64_t arg7)
{
	uint64_t results[2];
	uint64_t service_args[2];
	uint64_t mpidr = read_mpidr();
	uint32_t linear_id = platform_get_core_pos(mpidr);
	const char *smc_type;

	/* Update this cpu's statistics */
	tsp_stats[linear_id].smc_count++;
	tsp_stats[linear_id].eret_count++;

	smc_type = ((func >> 31) & 1) == 1 ? "fast" : "standard";

	printf("SP: cpu 0x%x received %s smc 0x%x\n", read_mpidr(), smc_type, func);
	INFO("cpu 0x%x: %d smcs, %d erets\n", mpidr,
	     tsp_stats[linear_id].smc_count,
	     tsp_stats[linear_id].eret_count);

	/* Render secure services and obtain results here */
	results[0] = arg1;
	results[1] = arg2;

	/*
	 * Request a service back from dispatcher/secure monitor. This call
	 * return and thereafter resume exectuion
	 */
	tsp_get_magic(service_args);

	/* Determine the function to perform based on the function ID */
	switch (TSP_BARE_FID(func)) {
	case TSP_ADD:
		results[0] += service_args[0];
		results[1] += service_args[1];
		break;
	case TSP_SUB:
		results[0] -= service_args[0];
		results[1] -= service_args[1];
		break;
	case TSP_MUL:
		results[0] *= service_args[0];
		results[1] *= service_args[1];
		break;
	case TSP_DIV:
		results[0] /= service_args[0] ? service_args[0] : 1;
		results[1] /= service_args[1] ? service_args[1] : 1;
		break;
	default:
		break;
	}

	return set_smc_args(func, 0,
			    results[0],
			    results[1],
			    0, 0, 0, 0);
}
<|MERGE_RESOLUTION|>--- conflicted
+++ resolved
@@ -60,23 +60,6 @@
  ******************************************************************************/
 work_statistics_t tsp_stats[PLATFORM_CORE_COUNT];
 
-<<<<<<< HEAD
-/*******************************************************************************
- * Single reference to the various entry points exported by the test secure
- * payload.  A single copy should suffice for all cpus as they are not expected
- * to change.
- ******************************************************************************/
-static const entry_info_t tsp_entry_info = {
-	tsp_std_smc_entry,
-	tsp_fast_smc_entry,
-	tsp_cpu_on_entry,
-	tsp_cpu_off_entry,
-	tsp_cpu_resume_entry,
-	tsp_cpu_suspend_entry,
-	tsp_fiq_entry,
-};
-
-
 /*******************************************************************************
  * The BL32 memory footprint starts with an RO sections and ends
  * with a section for coherent RAM. Use it to find the memory size
@@ -85,8 +68,6 @@
 
 #define BL32_TOTAL_LIMIT (unsigned long)(&__COHERENT_RAM_END__)
 
-=======
->>>>>>> f69aa6b2
 static tsp_args_t *set_smc_args(uint64_t arg0,
 			     uint64_t arg1,
 			     uint64_t arg2,
